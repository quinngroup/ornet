'''
A script that passes input video(s) through the entire OrNet pipeline. 
The pipeline consists of cell segmentation, graph vertex construction 
via Gaussian mixture model means, edge construction via divergence 
functions, and eigen-decomposition of the matrix representation.
'''
# Author: Marcus Hill

import os
import re
import shutil
import argparse

import cv2
import joblib
import imageio
import numpy as np

from ornet.gmm.run_gmm import skl_gmm
from ornet.cells_to_gray import vid_to_gray
from ornet.extract_cells import extract_cells
from ornet.affinityfunc import get_all_aff_tables
from ornet.extract_helper import generate_singles
from ornet.median_normalization import median_normalize as normalize

<<<<<<< HEAD

def constrain_vid(vid_path, full_path, frame_num):
    '''
    Constrains the input video to specified number of frames, and write the
    result to an output video. If the video contains less frames than
    frame_num, then then all frames of the video are returned.

    Parameters
    ----------
    vid_path: String
        Path to the input video.
    full_path: String
        Path to the output video.
    frame_num: int
        Maximum number of frames to extract from the video.

    Returns
    ----------
    NoneType object
    '''
    reader = imageio.get_reader(vid_path)
    fps = reader.get_meta_data()['fps']
    size = reader.get_meta_data()['size']
    writer = cv2.VideoWriter(full_path,
                             cv2.VideoWriter_fourcc('M', 'J', 'P', 'G'),
                             fps, size)

    i = 0
    for frame in reader:
        if i == frame_num:
            break
        else:
            writer.write(frame)
            i += 1

    reader.close()
    writer.release()

=======
def constrain_vid(vid_path, out_path, frame_num):
	'''
	Constrains the input video to specified number of frames, and write the 
	result to an output video. If the video contains less frames than 
	frame_num, then then all frames of the video are returned.

	Parameters
	----------
	vid_path: String
		Path to the input video.
	out_path: String
		Path to the output video.
	frame_num: int
		Maximum number of frames to extract from the video.

	Returns
	----------
	NoneType object
	'''
	reader = imageio.get_reader(vid_path)
	fps = reader.get_meta_data()['fps']
	size = reader.get_meta_data()['size']
	writer = cv2.VideoWriter(out_path, 
			cv2.VideoWriter_fourcc('M','J','P','G'), 
			fps, size)

	i = 0
	for frame in reader:
		if i == frame_num:
			break
		else:
			writer.write(frame)
			i += 1

	reader.close()
	writer.release()
>>>>>>> 40ce3bc1

def cell_segmentation(vid_name, vid_path, masks_path, out_path):
    '''
    Generates segmentation masks for every frame in the video, and saves
    the output at the specified output path.

    Parameters
    ----------
    vid_path: String
        Path to input video.
    masks_path: String
        Path to initial segmentation mask.
    out_path: String
        Path to output directory.

    Returns
    ----------
    NoneType object
    '''
    masks = extract_cells(vid_path, masks_path, show_video=False)
    np.save(os.path.join(out_path, vid_name + 'MASKS.npy'), masks)


def median_normalize(vid_name, gray_path, out_path):
    '''
    Applies median normalization to a grayscale input video (.npy)

    Parameters
    ----------
    vid_name: String
        Name of the input video.
    gray_path: String
        Path to the grayscale video (.npy file).
    out_path: String
        Directory to save the normalized video.

    Returns
    ----------
    NoneType object
    '''
    normalize(vid_name, gray_path, out_path)


def gray_to_avi(vid_name, gray_path, original_path, out_path):
<<<<<<< HEAD
    '''
    Converts a grayscale representation of a video (numpy file) into an
    .avi video.

    Parameters
    ----------
    vid_name: String
        Name of the input video
    gray_path: String
        Path to the numpy file (.npy)
    original_path: String
        Path to the original video
    out_path: String
        Path to save the output video

    Returns
    ----------
    NoneType object
    '''

    reader = imageio.get_reader(original_path)
    fps = reader.get_meta_data()['fps']
    size = reader.get_meta_data()['size']
    reader.close()

    gray_vid = np.load(gray_path)
    writer = cv2.VideoWriter(os.path.join(out_path, vid_name + '.avi'),
                             cv2.VideoWriter_fourcc('m', 'j', 'p', 'g'), fps,
                             size)
    for frame in gray_vid:
        writer.write(cv2.cvtColor(frame, cv2.COLOR_GRAY2BGR))

    writer.release()


def downsample_vid(vid_name, vid_path, masks_path, downsampled_path,
                   frame_skip):
    '''
    Takes an input video and return a downsampled version of it, by
    skipping a specified number of frames.

    Parameters
    ----------
    vid_name: String
        Name of the input video.
    vid_path: String
        Path to the input video.
    masks_path: String
        Path to the input masks.
    downsampled_path:
        Path to directory where the downsampled video will be saved.
    frame_skip:
        The number of frames to skip for downsampling.

    Returns
    ----------
    NoneType object
    '''
    masks = np.load(masks_path)
    masks_downsampled = [frame for i, frame in enumerate(masks) if
                         i % 100 == 0]
    np.save(os.path.join(downsampled_path, vid_name + '.npy'),
            masks_downsampled)

    reader = imageio.get_reader(vid_path)
    fps = reader.get_meta_data()['fps']
    size = reader.get_meta_data()['size']
    writer = cv2.VideoWriter(os.path.join(downsampled_path, vid_name + '.avi'),
                             cv2.VideoWriter_fourcc('M', 'J', 'P', 'G'),
                             fps, size)
    for i, frame in enumerate(reader):
        if i % frame_skip == 0:
            writer.write(frame)

    reader.close()
    writer.release()

=======
	'''
	Converts a grayscale representation of a video (numpy file) into an 
	.avi video.

	Parameters
	----------
	vid_name: String
		Name of the input video
	gray_path: String
		Path to the numpy file (.npy)
	original_path: String
		Path to the original video
	out_path: String	
		Path to save the output video

	Returns
	----------
	NoneType object
	'''

	reader = imageio.get_reader(original_path)
	fps = reader.get_meta_data()['fps']
	size = reader.get_meta_data()['size']
	reader.close()

	gray_vid = np.load(gray_path)
	writer = cv2.VideoWriter(os.path.join(out_path, vid_name + '.avi'),
		cv2.VideoWriter_fourcc('m', 'j', 'p', 'g'), fps, size)
	for frame in gray_vid:
		writer.write(cv2.cvtColor(frame, cv2.COLOR_GRAY2RGB))

	writer.release()

def downsample_vid(vid_name, vid_path, masks_path, downsampled_path, frame_skip):
	'''
	Takes an input video and return a downsampled version of it, by 
	skipping a specified number of frames.

	Parameters
	----------
	vid_name: String
		Name of the input video.
	vid_path: String
		Path to the input video.
	masks_path: String
		Path to the input masks.
	downsampled_path:
		Path to directory where the downsampled video will be saved.
	frame_skip:
		The number of frames to skip for downsampling.

	Returns
	----------
	NoneType object
	'''
	masks = np.load(masks_path)
	masks_downsampled = [frame for i,frame in enumerate(masks) if i % 100 == 0]
	np.save(os.path.join(downsampled_path, vid_name + '.npy'), masks_downsampled)
	
	reader = imageio.get_reader(vid_path)
	fps = reader.get_meta_data()['fps']
	size = reader.get_meta_data()['size']
	writer = cv2.VideoWriter(os.path.join(downsampled_path, vid_name + '.avi'),
			cv2.VideoWriter_fourcc('M','J','P','G'),
			fps, size)
	for i,frame in enumerate(reader):
		if i % frame_skip == 0:
			writer.write(frame)
	
	reader.close()
	writer.release()
>>>>>>> 40ce3bc1

def generate_single_vids(vid_path, masks_path, output_path):
    '''
    Extracts individual cells using the segmentation masks.

    Parameters
    ----------
    vid_path: String
        Path to input video.
    masks_path: String
        Path to the segmentation mask for the input video.
    output_path: String
        Directory to save the individual videos.

    Returns
    ----------
    NoneType object
    '''
    generate_singles(vid_path, masks_path, output_path)


def convert_to_grayscale(vid_path, output_path):
    '''
    Converts an input video into an array of grayscale frames

    Parameters
    ----------
    vid_path: String
        Path to a single video.
    output_path: String
        Directory to save the grayscale frames.

    Returns
    ----------
    NoneType object
    '''

    vid_to_gray(vid_path, output_path)


def compute_gmm_intermediates(vid_dir, intermediates_path):
    '''
    Generate intermediate files from passing a grayscale video
    through the GMM portion of the pipeline.

    Parameters
    ----------
    vid_dir: String
        Path to the directory that contains the single videos.
    intermediates_path:
        Path to save the intermediate files.

    Returns
    ----------
    NoneType object
    '''

    file_names = os.listdir(vid_dir)
    gray_vids = [x for x in file_names if x.split('.')[-1] in ['npy']]

    for vid_name in gray_vids:
        try:
            vid_path = os.path.join(vid_dir, vid_name)
            vid = np.load(vid_path)
            means, covars, weights, precisions = skl_gmm(vid)
            np.savez(os.path.join(intermediates_path,
                                  vid_name.split('.')[0] + '.npz'),
                     means=means, covars=covars, weights=weights,
                     precs=precisions)
        except:
            print('Disappering cell: ' + vid_name)


def compute_distances(intermediates_path, output_path):
    '''
    Generate distances between means using Hellinger Distance.

    Parameters
    ----------
    intermediates_path: String
        Path to the GMM intermediates.
    output_path: String
        Directory to save the distance ouptuts.

    Returns
    ----------
    NoneType object
    '''

    intermediates = os.listdir(intermediates_path)
    for intermediate in intermediates:
        vid_inter = np.load(os.path.join(intermediates_path, intermediate))
        table = get_all_aff_tables(vid_inter['means'], vid_inter['covars'],
                                   'Hellinger')
        np.save(os.path.join(output_path, intermediate.split('.')[0] + '.npy'),
                table)


def run(input_path, initial_masks_dir, output_path):
    '''
    Runs the entire ornet pipeline from start to finish for any video(s)
    found at the input path location.

    Paramaters
    ----------
    input_path: String
        Path to input video(s).
    initial_masks_dir: String
        Path to the directory contatining the initial segmentation mask that
        corresponds with the input video.
    output_path: String
        Path to the output directory.

    Returns
    ----------
    NoneType object
    '''

    if os.path.isdir(input_path):
        vids = [x for x in os.listdir(input_path) if
                x.split('.')[-1] in ['avi', 'mov']]
        input_dir = input_path
    else:
        input_dir, vids, = os.path.split(input_path)
        if vids.split('.')[-1] in ['avi', 'mov']:
            vids = [vids]
        else:
            vids = []

    if len(vids) == 0:
        print('No videos were found.')
        quit(1)

    for vid in vids:
        out_path = os.path.join(output_path, 'outputs')
        vid_name = vid.split('.')[0]
        vid_name = re.sub(' \(2\)| \(Converted\)', '', vid_name)
        full_video = os.path.join(out_path, vid_name + '.avi')
        masks_path = os.path.join(out_path, vid_name + 'MASKS.npy')
        normalized_path = os.path.join(out_path, 'normalized')
        downsampled_path = os.path.join(out_path, 'downsampled')
        singles_path = os.path.join(out_path, 'singles')
        intermediates_path = os.path.join(out_path, 'intermediates')
        distances_path = os.path.join(out_path, 'distances')
        tmp_path = os.path.join(out_path, 'tmp')

        os.makedirs(out_path, exist_ok=True)
        os.makedirs(normalized_path, exist_ok=True)
        os.makedirs(downsampled_path, exist_ok=True)
        os.makedirs(singles_path, exist_ok=True)
        os.makedirs(intermediates_path, exist_ok=True)
        os.makedirs(distances_path, exist_ok=True)
        os.makedirs(tmp_path, exist_ok=True)

        constrain_vid(os.path.join(input_dir, vid), full_video, 20000)
        cell_segmentation(vid_name, full_video,
                          os.path.join(initial_masks_dir, vid_name + '.vtk'),
                          out_path)
        median_normalize(vid_name, full_video, normalized_path)
        downsample_vid(vid_name,
                       os.path.join(normalized_path, vid_name + '.avi'),
                       masks_path, downsampled_path, 100)
        generate_single_vids(os.path.join(downsampled_path, vid_name + '.avi'),
                             masks_path, tmp_path)
        single_vids = os.listdir(tmp_path)
        for single in single_vids:
            convert_to_grayscale(os.path.join(tmp_path, single), tmp_path)
            shutil.move(os.path.join(tmp_path, single),
                        os.path.join(singles_path, single))

        compute_gmm_intermediates(tmp_path, intermediates_path)
        compute_distances(intermediates_path, distances_path)

        os.remove(full_video)
        os.remove(masks_path)
        shutil.rmtree(normalized_path)
        shutil.rmtree(downsampled_path)
        shutil.rmtree(tmp_path)


if __name__ == '__main__':
    parser = argparse.ArgumentParser(description='An end-to-end '
                                                 + 'pipeline of OrNet.')
    parser.add_argument('-i', '--input',
                        help='Input directory containing video(s).',
                        required=True)
    parser.add_argument('-m', '--masks',
                        help='Input directory containing vtk mask(s).',
                        required=True)
    parser.add_argument('-o', '--output',
                        help='Output directory to save files.',
                        default=os.getcwd())
    args = vars(parser.parse_args())
    run(args['input'], args['masks'], args['output'])<|MERGE_RESOLUTION|>--- conflicted
+++ resolved
@@ -23,9 +23,9 @@
 from ornet.extract_helper import generate_singles
 from ornet.median_normalization import median_normalize as normalize
 
-<<<<<<< HEAD
-
-def constrain_vid(vid_path, full_path, frame_num):
+
+
+def constrain_vid(vid_path, out_path, frame_num):
     '''
     Constrains the input video to specified number of frames, and write the
     result to an output video. If the video contains less frames than
@@ -35,7 +35,7 @@
     ----------
     vid_path: String
         Path to the input video.
-    full_path: String
+    out_path: String
         Path to the output video.
     frame_num: int
         Maximum number of frames to extract from the video.
@@ -47,7 +47,7 @@
     reader = imageio.get_reader(vid_path)
     fps = reader.get_meta_data()['fps']
     size = reader.get_meta_data()['size']
-    writer = cv2.VideoWriter(full_path,
+    writer = cv2.VideoWriter(out_path,
                              cv2.VideoWriter_fourcc('M', 'J', 'P', 'G'),
                              fps, size)
 
@@ -62,45 +62,6 @@
     reader.close()
     writer.release()
 
-=======
-def constrain_vid(vid_path, out_path, frame_num):
-	'''
-	Constrains the input video to specified number of frames, and write the 
-	result to an output video. If the video contains less frames than 
-	frame_num, then then all frames of the video are returned.
-
-	Parameters
-	----------
-	vid_path: String
-		Path to the input video.
-	out_path: String
-		Path to the output video.
-	frame_num: int
-		Maximum number of frames to extract from the video.
-
-	Returns
-	----------
-	NoneType object
-	'''
-	reader = imageio.get_reader(vid_path)
-	fps = reader.get_meta_data()['fps']
-	size = reader.get_meta_data()['size']
-	writer = cv2.VideoWriter(out_path, 
-			cv2.VideoWriter_fourcc('M','J','P','G'), 
-			fps, size)
-
-	i = 0
-	for frame in reader:
-		if i == frame_num:
-			break
-		else:
-			writer.write(frame)
-			i += 1
-
-	reader.close()
-	writer.release()
->>>>>>> 40ce3bc1
-
 def cell_segmentation(vid_name, vid_path, masks_path, out_path):
     '''
     Generates segmentation masks for every frame in the video, and saves
@@ -144,7 +105,6 @@
 
 
 def gray_to_avi(vid_name, gray_path, original_path, out_path):
-<<<<<<< HEAD
     '''
     Converts a grayscale representation of a video (numpy file) into an
     .avi video.
@@ -221,80 +181,6 @@
 
     reader.close()
     writer.release()
-
-=======
-	'''
-	Converts a grayscale representation of a video (numpy file) into an 
-	.avi video.
-
-	Parameters
-	----------
-	vid_name: String
-		Name of the input video
-	gray_path: String
-		Path to the numpy file (.npy)
-	original_path: String
-		Path to the original video
-	out_path: String	
-		Path to save the output video
-
-	Returns
-	----------
-	NoneType object
-	'''
-
-	reader = imageio.get_reader(original_path)
-	fps = reader.get_meta_data()['fps']
-	size = reader.get_meta_data()['size']
-	reader.close()
-
-	gray_vid = np.load(gray_path)
-	writer = cv2.VideoWriter(os.path.join(out_path, vid_name + '.avi'),
-		cv2.VideoWriter_fourcc('m', 'j', 'p', 'g'), fps, size)
-	for frame in gray_vid:
-		writer.write(cv2.cvtColor(frame, cv2.COLOR_GRAY2RGB))
-
-	writer.release()
-
-def downsample_vid(vid_name, vid_path, masks_path, downsampled_path, frame_skip):
-	'''
-	Takes an input video and return a downsampled version of it, by 
-	skipping a specified number of frames.
-
-	Parameters
-	----------
-	vid_name: String
-		Name of the input video.
-	vid_path: String
-		Path to the input video.
-	masks_path: String
-		Path to the input masks.
-	downsampled_path:
-		Path to directory where the downsampled video will be saved.
-	frame_skip:
-		The number of frames to skip for downsampling.
-
-	Returns
-	----------
-	NoneType object
-	'''
-	masks = np.load(masks_path)
-	masks_downsampled = [frame for i,frame in enumerate(masks) if i % 100 == 0]
-	np.save(os.path.join(downsampled_path, vid_name + '.npy'), masks_downsampled)
-	
-	reader = imageio.get_reader(vid_path)
-	fps = reader.get_meta_data()['fps']
-	size = reader.get_meta_data()['size']
-	writer = cv2.VideoWriter(os.path.join(downsampled_path, vid_name + '.avi'),
-			cv2.VideoWriter_fourcc('M','J','P','G'),
-			fps, size)
-	for i,frame in enumerate(reader):
-		if i % frame_skip == 0:
-			writer.write(frame)
-	
-	reader.close()
-	writer.release()
->>>>>>> 40ce3bc1
 
 def generate_single_vids(vid_path, masks_path, output_path):
     '''
