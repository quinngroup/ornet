'''
Applies median normalization to an input video, and saves the output (.avi).'
'''
import os
import argparse

import cv2
import imageio
import numpy as np


def median_normalize(vid_name, vid_path, out_path):
    '''
    Parameters
    ----------
    vid_name: String
        name for the output video
    vid_path: String
        path to the input video
    out_path: String
        path to the directory to save the ouptut video

    Returns
    ----------
    NoneType object
    '''

    medians = []
    reader = imageio.get_reader(vid_path)
    for frame in reader:
        frame_array = np.array(cv2.cvtColor(frame, cv2.COLOR_BGR2GRAY))
        flat_frame = frame_array.flatten()
        medians.append(np.median(flat_frame))

<<<<<<< HEAD
    medians = np.array(medians)
    max_median = np.max(medians)
    adjusted_medians = medians - max_median

    reader = imageio.get_reader(vid_path)
    output = os.path.join(out_path, vid_name + '.avi')
    fps = reader.get_meta_data()['fps']
    size = reader.get_meta_data()['size']
    writer = cv2.VideoWriter(output,
                             cv2.VideoWriter_fourcc('M', 'J', 'P', 'G'),
                             fps, size)
    for i, frame in enumerate(reader):
        frame_array = np.array(cv2.cvtColor(frame, cv2.COLOR_BGR2GRAY))
        flat_frame = frame_array.flatten()
        out_frame = [pixel + adjusted_medians[i] if pixel != 0 else 0 for pixel
                     in flat_frame]
        out_frame = np.array(out_frame, dtype=np.uint8).reshape(size)
        color_img = cv2.cvtColor(out_frame, cv2.COLOR_GRAY2BGR)
        writer.write(color_img)

    reader.close()
    writer.release()
=======
	medians = []
	reader = imageio.get_reader(vid_path)
	for frame in reader:
		grayscale_frame = np.array(cv2.cvtColor(frame, cv2.COLOR_RGB2GRAY))
		flat_frame = grayscale_frame.flatten()
		flat_frame[flat_frame > 0]
		medians.append(np.median(flat_frame))

	medians = np.array(medians, dtype=np.uint8)
	max_median = np.max(medians)
	adjusted_medians = medians - max_median

	reader = imageio.get_reader(vid_path)
	output = os.path.join(out_path, vid_name + '.avi')
	fps = reader.get_meta_data()['fps']
	size = reader.get_meta_data()['size']
	writer = cv2.VideoWriter(output, cv2.VideoWriter_fourcc('M', 'J', 'P', 'G'),
		fps, size)
	for i, frame in enumerate(reader):
		grayscale_frame = np.array(cv2.cvtColor(frame, cv2.COLOR_RGB2GRAY))
		flat_frame = grayscale_frame.flatten()
		flat_frame[flat_frame != 0] += adjusted_medians[i]
		out_frame = np.array(flat_frame, dtype=np.uint8).reshape(size)
		color_frame = cv2.cvtColor(out_frame, cv2.COLOR_GRAY2RGB)
		writer.write(color_frame)
>>>>>>> 40ce3bc1


if __name__ == '__main__':
    parser = argparse.ArgumentParser(
        description='Applies median normalization to an input video,' +
                    ' and saves the output (.avi)')
    parser.add_argument('-i', '--input', required=True,
                        help='Input video path')
    parser.add_argument('-o', '--output', required=True,
                        help='Output video path')
    args = vars(parser.parse_args())

    vid_name = str(
        os.path.split(args['input'])[1].split('.')[0]) + '_normalized'
    median_normalize(vid_name, args['input'], args['output'])<|MERGE_RESOLUTION|>--- conflicted
+++ resolved
@@ -24,16 +24,15 @@
     ----------
     NoneType object
     '''
-
     medians = []
     reader = imageio.get_reader(vid_path)
     for frame in reader:
-        frame_array = np.array(cv2.cvtColor(frame, cv2.COLOR_BGR2GRAY))
-        flat_frame = frame_array.flatten()
+        grayscale_frame = np.array(cv2.cvtColor(frame, cv2.COLOR_RGB2GRAY))
+        flat_frame = grayscale_frame.flatten()
+        flat_frame[flat_frame > 0]
         medians.append(np.median(flat_frame))
 
-<<<<<<< HEAD
-    medians = np.array(medians)
+    medians = np.array(medians, dtype=np.uint8)
     max_median = np.max(medians)
     adjusted_medians = medians - max_median
 
@@ -41,59 +40,27 @@
     output = os.path.join(out_path, vid_name + '.avi')
     fps = reader.get_meta_data()['fps']
     size = reader.get_meta_data()['size']
-    writer = cv2.VideoWriter(output,
-                             cv2.VideoWriter_fourcc('M', 'J', 'P', 'G'),
-                             fps, size)
+    writer = cv2.VideoWriter(output, 
+             cv2.VideoWriter_fourcc('M', 'J', 'P', 'G'),
+             fps, size)
     for i, frame in enumerate(reader):
-        frame_array = np.array(cv2.cvtColor(frame, cv2.COLOR_BGR2GRAY))
-        flat_frame = frame_array.flatten()
-        out_frame = [pixel + adjusted_medians[i] if pixel != 0 else 0 for pixel
-                     in flat_frame]
-        out_frame = np.array(out_frame, dtype=np.uint8).reshape(size)
-        color_img = cv2.cvtColor(out_frame, cv2.COLOR_GRAY2BGR)
-        writer.write(color_img)
-
-    reader.close()
-    writer.release()
-=======
-	medians = []
-	reader = imageio.get_reader(vid_path)
-	for frame in reader:
-		grayscale_frame = np.array(cv2.cvtColor(frame, cv2.COLOR_RGB2GRAY))
-		flat_frame = grayscale_frame.flatten()
-		flat_frame[flat_frame > 0]
-		medians.append(np.median(flat_frame))
-
-	medians = np.array(medians, dtype=np.uint8)
-	max_median = np.max(medians)
-	adjusted_medians = medians - max_median
-
-	reader = imageio.get_reader(vid_path)
-	output = os.path.join(out_path, vid_name + '.avi')
-	fps = reader.get_meta_data()['fps']
-	size = reader.get_meta_data()['size']
-	writer = cv2.VideoWriter(output, cv2.VideoWriter_fourcc('M', 'J', 'P', 'G'),
-		fps, size)
-	for i, frame in enumerate(reader):
-		grayscale_frame = np.array(cv2.cvtColor(frame, cv2.COLOR_RGB2GRAY))
-		flat_frame = grayscale_frame.flatten()
-		flat_frame[flat_frame != 0] += adjusted_medians[i]
-		out_frame = np.array(flat_frame, dtype=np.uint8).reshape(size)
-		color_frame = cv2.cvtColor(out_frame, cv2.COLOR_GRAY2RGB)
-		writer.write(color_frame)
->>>>>>> 40ce3bc1
-
+        grayscale_frame = np.array(cv2.cvtColor(frame, cv2.COLOR_RGB2GRAY))
+        flat_frame = grayscale_frame.flatten()
+        flat_frame[flat_frame != 0] += adjusted_medians[i]
+        out_frame = np.array(flat_frame, dtype=np.uint8).reshape(size)
+        color_frame = cv2.cvtColor(out_frame, cv2.COLOR_GRAY2RGB)
+        writer.write(color_frame)
 
 if __name__ == '__main__':
-    parser = argparse.ArgumentParser(
-        description='Applies median normalization to an input video,' +
-                    ' and saves the output (.avi)')
+    parser = argparse.ArgumentParser(description='Applies median \
+                                                  normalization to an input \
+                                                  video, and saves the output \
+                                                  (.avi)')
     parser.add_argument('-i', '--input', required=True,
                         help='Input video path')
     parser.add_argument('-o', '--output', required=True,
                         help='Output video path')
     args = vars(parser.parse_args())
 
-    vid_name = str(
-        os.path.split(args['input'])[1].split('.')[0]) + '_normalized'
+    vid_name = os.path.split(args['input'])[-1].split('.')[0] + '_normalized'
     median_normalize(vid_name, args['input'], args['output'])